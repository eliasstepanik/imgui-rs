//! This crate provides a winit-based backend platform for imgui-rs.
//!
//! A backend platform handles window/input device events and manages their
//! state.
//!
//! # Using the library
//!
//! There are five things you need to do to use this library correctly:
//!
//! 1. Initialize a `WinitPlatform` instance
//! 2. Attach it to a winit `Window`
//! 3. Pass events to the platform (every frame)
//! 4. Call frame preparation callback (every frame)
//! 5. Call render preparation callback (every frame)
//!
//! ## Complete example (without a renderer)
//!
//! ```no_run
//! use imgui::Context;
//! use imgui_winit_support::{HiDpiMode, WinitPlatform};
//! use std::time::Instant;
//! use winit::event::{Event, WindowEvent};
//! use winit::event_loop::{ControlFlow, EventLoop};
//! use winit::window::Window;
//!
//! let mut event_loop = EventLoop::new();
//! let mut window = Window::new(&event_loop).unwrap();
//!
//! let mut imgui = Context::create();
//! // configure imgui-rs Context if necessary
//!
//! let mut platform = WinitPlatform::init(&mut imgui); // step 1
//! platform.attach_window(imgui.io_mut(), &window, HiDpiMode::Default); // step 2
//!
//! let mut last_frame = Instant::now();
//! let mut run = true;
//! event_loop.run(move |event, _, control_flow| {
//!     match event {
//!         Event::NewEvents(_) => {
//!             // other application-specific logic
//!             let now = Instant::now();
//!             imgui.io_mut().update_delta_time(now - last_frame);
//!             last_frame = now;
//!         },
//!         Event::MainEventsCleared => {
//!             // other application-specific logic
//!             platform.prepare_frame(imgui.io_mut(), &window) // step 4
//!                 .expect("Failed to prepare frame");
//!             window.request_redraw();
//!         }
//!         Event::RedrawRequested(_) => {
//!             let ui = imgui.frame();
//!             // application-specific rendering *under the UI*
//!
//!             // construct the UI
//!
//!             platform.prepare_render(&ui, &window); // step 5
//!             // render the UI with a renderer
//!             let draw_data = imgui.render();
//!             // renderer.render(..., draw_data).expect("UI rendering failed");
//!
//!             // application-specific rendering *over the UI*
//!         },
//!         Event::WindowEvent { event: WindowEvent::CloseRequested, .. } => {
//!             *control_flow = ControlFlow::Exit;
//!         }
//!         // other application-specific event handling
//!         event => {
//!             platform.handle_event(imgui.io_mut(), &window, &event); // step 3
//!             // other application-specific event handling
//!         }
//!     }
//! })
//! ```

use imgui::{self, BackendFlags, ConfigFlags, Context, Io, Key, Ui};
use std::cell::Cell;
use std::cmp::Ordering;

// Re-export winit to make it easier for users to use the correct version.
pub use winit;
use winit::dpi::{LogicalPosition, LogicalSize};

use winit::{
    error::ExternalError,
    event::{
        DeviceEvent, ElementState, Event, KeyboardInput, MouseButton, MouseScrollDelta, TouchPhase,
        VirtualKeyCode, WindowEvent,
    },
    window::{CursorIcon as MouseCursor, Window},
};

/// State of a single mouse button. Used so that we can detect cases where mouse
/// press and release occur on the same frame (seems surprisingly frequent on
/// macOS now...)
#[derive(Debug, Clone, Default)]
struct Button {
    pressed_this_frame: Cell<bool>,
    state: Cell<bool>,
}

impl Button {
    // we can use this in an array initializer, unlike `Default::default()` or a
    // `const fn new()`.
    #[allow(clippy::declare_interior_mutable_const)]
    const INIT: Button = Self {
        pressed_this_frame: Cell::new(false),
        state: Cell::new(false),
    };
    fn set(&self, pressed: bool) {
        self.state.set(pressed);
        if pressed {
            self.pressed_this_frame.set(true);
        }
    }
    fn get(&self) -> bool {
        // If we got a press this frame, record it even if we got a release
        // too — this way we don't drop mouse clicks where the release comes
        // in on the same frame as the press. (This mirrors what Dear ImGUI
        // seems to do in the `imgui_impl_*`)
        self.pressed_this_frame.replace(false) || self.state.get()
    }
}

/// winit backend platform state
#[derive(Debug)]
pub struct WinitPlatform {
    hidpi_mode: ActiveHiDpiMode,
    hidpi_factor: f64,
    cursor_cache: Option<CursorSettings>,
    mouse_buttons: [Button; 5],
}

#[derive(Debug, Copy, Clone, Eq, PartialEq)]
struct CursorSettings {
    cursor: Option<imgui::MouseCursor>,
    draw_cursor: bool,
}

fn to_winit_cursor(cursor: imgui::MouseCursor) -> MouseCursor {
    match cursor {
        imgui::MouseCursor::Arrow => MouseCursor::Default,
        imgui::MouseCursor::TextInput => MouseCursor::Text,
        imgui::MouseCursor::ResizeAll => MouseCursor::Move,
        imgui::MouseCursor::ResizeNS => MouseCursor::NsResize,
        imgui::MouseCursor::ResizeEW => MouseCursor::EwResize,
        imgui::MouseCursor::ResizeNESW => MouseCursor::NeswResize,
        imgui::MouseCursor::ResizeNWSE => MouseCursor::NwseResize,
        imgui::MouseCursor::Hand => MouseCursor::Hand,
        imgui::MouseCursor::NotAllowed => MouseCursor::NotAllowed,
    }
}

impl CursorSettings {
    fn apply(&self, window: &Window) {
        match self.cursor {
            Some(mouse_cursor) if !self.draw_cursor => {
                window.set_cursor_visible(true);
                window.set_cursor_icon(to_winit_cursor(mouse_cursor));
            }
            _ => window.set_cursor_visible(false),
        }
    }
}

#[derive(Copy, Clone, Debug, PartialEq)]
enum ActiveHiDpiMode {
    Default,
    Rounded,
    Locked,
}

/// DPI factor handling mode.
///
/// Applications that use imgui-rs might want to customize the used DPI factor and not use
/// directly the value coming from winit.
///
/// **Note: if you use a mode other than default and the DPI factor is adjusted, winit and imgui-rs
/// will use different logical coordinates, so be careful if you pass around logical size or
/// position values.**
#[derive(Copy, Clone, Debug, PartialEq)]
pub enum HiDpiMode {
    /// The DPI factor from winit is used directly without adjustment
    Default,
    /// The DPI factor from winit is rounded to an integer value.
    ///
    /// This prevents the user interface from becoming blurry with non-integer scaling.
    Rounded,
    /// The DPI factor from winit is ignored, and the included value is used instead.
    ///
    /// This is useful if you want to force some DPI factor (e.g. 1.0) and not care about the value
    /// coming from winit.
    Locked(f64),
}

impl HiDpiMode {
    fn apply(&self, hidpi_factor: f64) -> (ActiveHiDpiMode, f64) {
        match *self {
            HiDpiMode::Default => (ActiveHiDpiMode::Default, hidpi_factor),
            HiDpiMode::Rounded => (ActiveHiDpiMode::Rounded, hidpi_factor.round()),
            HiDpiMode::Locked(value) => (ActiveHiDpiMode::Locked, value),
        }
    }
}

#[cfg(feature = "viewports")]
struct ViewportBackend {}

#[cfg(feature = "viewports")]
impl imgui::PlatformViewportBackend for ViewportBackend {
    fn create_window(&mut self, viewport: &mut imgui::Viewport) {
        viewport.platform_user_data = Box::into_raw(Box::new(ViewportState {
            create: true,
            set_show: false,
            set_pos: None,
            set_size: None,
            set_focus: false,
            set_title: None,
            pos: [0.0, 0.0],
            size: [0.0, 0.0],
            focus: false,
            minimized: false,
        })) as *mut _;
    }

    fn destroy_window(&mut self, viewport: &mut imgui::Viewport) {
        unsafe {
            Box::from_raw(viewport.platform_user_data as *mut ViewportState);
        }
        viewport.platform_user_data = std::ptr::null_mut();
    }

    fn show_window(&mut self, viewport: &mut imgui::Viewport) {
        let state = unsafe { &mut *(viewport.platform_user_data as *mut ViewportState) };
        state.set_show = true;
    }

    fn set_window_pos(&mut self, viewport: &mut imgui::Viewport, pos: [f32; 2]) {
        let state = unsafe { &mut *(viewport.platform_user_data as *mut ViewportState) };
        state.set_pos = Some(pos);
    }

    fn get_window_pos(&mut self, viewport: &mut imgui::Viewport) -> [f32; 2] {
        let state = unsafe { &mut *(viewport.platform_user_data as *mut ViewportState) };
        state.pos
    }

    fn set_window_size(&mut self, viewport: &mut imgui::Viewport, size: [f32; 2]) {
        let state = unsafe { &mut *(viewport.platform_user_data as *mut ViewportState) };
        state.set_size = Some(size);
    }

    fn get_window_size(&mut self, viewport: &mut imgui::Viewport) -> [f32; 2] {
        let state = unsafe { &mut *(viewport.platform_user_data as *mut ViewportState) };
        state.size
    }

    fn set_window_focus(&mut self, viewport: &mut imgui::Viewport) {
        let state = unsafe { &mut *(viewport.platform_user_data as *mut ViewportState) };
        state.set_focus = true;
    }

    fn get_window_focus(&mut self, viewport: &mut imgui::Viewport) -> bool {
        let state = unsafe { &mut *(viewport.platform_user_data as *mut ViewportState) };
        state.focus
    }

    fn get_window_minimized(&mut self, viewport: &mut imgui::Viewport) -> bool {
        let state = unsafe { &mut *(viewport.platform_user_data as *mut ViewportState) };
        state.minimized
    }

    fn set_window_title(&mut self, viewport: &mut imgui::Viewport, title: &str) {
        let state = unsafe { &mut *(viewport.platform_user_data as *mut ViewportState) };
        state.set_title = Some(title.to_string());
    }

    fn set_window_alpha(&mut self, _viewport: &mut imgui::Viewport, _alpha: f32) {}

    fn update_window(&mut self, _viewport: &mut imgui::Viewport) {}

    fn render_window(&mut self, _viewport: &mut imgui::Viewport) {}

    fn swap_buffers(&mut self, _viewport: &mut imgui::Viewport) {}

    fn create_vk_surface(
        &mut self,
        _viewport: &mut imgui::Viewport,
        _instance: u64,
        _out_surface: &mut u64,
    ) -> i32 {
        0
    }
}

#[cfg(feature = "viewports")]
struct ViewportState {
    create: bool,

    set_show: bool,
    set_pos: Option<[f32; 2]>,
    set_size: Option<[f32; 2]>,
    set_focus: bool,
    set_title: Option<String>,

    pos: [f32; 2],
    size: [f32; 2],
    focus: bool,
    minimized: bool,
}

#[cfg(feature = "viewports")]
pub trait WinitPlatformViewportStorage {
    fn create_window(&mut self, id: imgui::Id, flags: imgui::ViewportFlags);
    fn remove_windows(&mut self, filter: impl Fn(imgui::Id) -> bool);
    fn get_window(
        &mut self,
        id: winit::window::WindowId,
    ) -> Option<(imgui::Id, &winit::window::Window)>;

    fn for_each(&mut self, func: impl FnMut(imgui::Id, &winit::window::Window));
}

impl WinitPlatform {
    /// Initializes a winit platform instance and configures imgui.
    ///
    /// This function configures imgui-rs in the following ways:
    ///
    /// * backend flags are updated
    /// * keys are configured
    /// * platform name is set
    pub fn init(imgui: &mut Context) -> WinitPlatform {
        let io = imgui.io_mut();
        io.backend_flags.insert(BackendFlags::HAS_MOUSE_CURSORS);
        io.backend_flags.insert(BackendFlags::HAS_SET_MOUSE_POS);
        io[Key::Tab] = VirtualKeyCode::Tab as _;
        io[Key::LeftArrow] = VirtualKeyCode::Left as _;
        io[Key::RightArrow] = VirtualKeyCode::Right as _;
        io[Key::UpArrow] = VirtualKeyCode::Up as _;
        io[Key::DownArrow] = VirtualKeyCode::Down as _;
        io[Key::PageUp] = VirtualKeyCode::PageUp as _;
        io[Key::PageDown] = VirtualKeyCode::PageDown as _;
        io[Key::Home] = VirtualKeyCode::Home as _;
        io[Key::End] = VirtualKeyCode::End as _;
        io[Key::Insert] = VirtualKeyCode::Insert as _;
        io[Key::Delete] = VirtualKeyCode::Delete as _;
        io[Key::Backspace] = VirtualKeyCode::Back as _;
        io[Key::Space] = VirtualKeyCode::Space as _;
        io[Key::Enter] = VirtualKeyCode::Return as _;
        io[Key::Escape] = VirtualKeyCode::Escape as _;
        io[Key::KeyPadEnter] = VirtualKeyCode::NumpadEnter as _;
        io[Key::A] = VirtualKeyCode::A as _;
        io[Key::C] = VirtualKeyCode::C as _;
        io[Key::V] = VirtualKeyCode::V as _;
        io[Key::X] = VirtualKeyCode::X as _;
        io[Key::Y] = VirtualKeyCode::Y as _;
        io[Key::Z] = VirtualKeyCode::Z as _;
        imgui.set_platform_name(Some(format!(
            "imgui-winit-support {}",
            env!("CARGO_PKG_VERSION")
        )));
        WinitPlatform {
            hidpi_mode: ActiveHiDpiMode::Default,
            hidpi_factor: 1.0,
            cursor_cache: None,
            mouse_buttons: [Button::INIT; 5],
        }
    }

    #[cfg(feature = "viewports")]
    pub fn init_viewports<T>(
        imgui: &mut Context,
        main_window: &winit::window::Window,
        event_loop: &winit::event_loop::EventLoop<T>,
    ) {
        let io = imgui.io_mut();

        io.backend_flags
            .insert(BackendFlags::PLATFORM_HAS_VIEWPORTS);

        imgui.set_platform_backend(ViewportBackend {});

        let mut monitors = Vec::new();
        for monitor in event_loop.available_monitors() {
            monitors.push(imgui::PlatformMonitor {
                main_pos: [monitor.position().x as f32, monitor.position().y as f32],
                main_size: [monitor.size().width as f32, monitor.size().height as f32],
                work_pos: [monitor.position().x as f32, monitor.position().y as f32],
                work_size: [monitor.size().width as f32, monitor.size().height as f32],
                dpi_scale: 1.0,
            });
        }
        imgui
            .platform_io_mut()
            .monitors
            .replace_from_slice(&monitors);

        let pos = main_window.inner_position().unwrap();
        let pos = [pos.x as f32, pos.y as f32];
        let size = main_window.inner_size();
        let size = [size.width as f32, size.height as f32];

        let main_viewport = imgui.main_viewport_mut();
        main_viewport.platform_user_data = Box::into_raw(Box::new(ViewportState {
            create: false,
            set_show: false,
            set_pos: None,
            set_size: None,
            set_focus: false,
            set_title: None,
            pos,
            size,
            focus: true,
            minimized: false,
        })) as *mut _;
    }

    #[cfg(feature = "viewports")]
    pub fn update_viewports(
        &mut self,
        imgui: &mut Context,
        storage: &mut impl WinitPlatformViewportStorage,
    ) {
        // remove destroyed windows
        storage.remove_windows(|id| !imgui.viewports().any(|vp| vp.id == id));

        // handle new viewports
        for viewport in imgui.viewports_mut() {
            let state = unsafe { &mut *(viewport.platform_user_data as *mut ViewportState) };

            if state.create {
                storage.create_window(viewport.id, viewport.flags);
                state.create = false;
            }
        }

        // handle other viewport events
        storage.for_each(|id, wnd| {
            let viewport = imgui.viewport_by_id_mut(id).unwrap();
            let state = unsafe { &mut *(viewport.platform_user_data as *mut ViewportState) };

            if let Some(pos) = &state.set_pos {
                let wnd_pos = wnd.outer_position().unwrap();
                let inner_pos = wnd.inner_position().unwrap();
                let decoration_size = [inner_pos.x - wnd_pos.x, inner_pos.y - wnd_pos.y];

                wnd.set_outer_position(winit::dpi::LogicalPosition::new(
                    pos[0] - decoration_size[0] as f32,
                    pos[1] - decoration_size[1] as f32,
                ));
                state.set_pos = None;
            }
            if let Some(size) = &state.set_size {
                wnd.set_inner_size(winit::dpi::LogicalSize::new(size[0], size[1]));
                state.set_size = None;
            }
            if state.set_show {
                wnd.set_visible(true);
                state.set_show = false;
            }
            if state.set_focus {
                wnd.focus_window();
                state.set_focus = false;
            }
            if let Some(title) = &state.set_title {
                wnd.set_title(title);
                state.set_title = None;
            }
        });
    }

    /// Attaches the platform instance to a winit window.
    ///
    /// This function configures imgui-rs in the following ways:
    ///
    /// * framebuffer scale (= DPI factor) is set
    /// * display size is set
    pub fn attach_window(&mut self, io: &mut Io, window: &Window, hidpi_mode: HiDpiMode) {
        let (hidpi_mode, hidpi_factor) = hidpi_mode.apply(window.scale_factor());
        self.hidpi_mode = hidpi_mode;
        self.hidpi_factor = hidpi_factor;
        io.display_framebuffer_scale = [hidpi_factor as f32, hidpi_factor as f32];
        let logical_size = window.inner_size().to_logical(hidpi_factor);
        let logical_size = self.scale_size_from_winit(window, logical_size);
        io.display_size = [logical_size.width as f32, logical_size.height as f32];
    }
    /// Returns the current DPI factor.
    ///
    /// The value might not be the same as the winit DPI factor (depends on the used DPI mode)
    pub fn hidpi_factor(&self) -> f64 {
        self.hidpi_factor
    }
    /// Scales a logical size coming from winit using the current DPI mode.
    ///
    /// This utility function is useful if you are using a DPI mode other than default, and want
    /// your application to use the same logical coordinates as imgui-rs.
    pub fn scale_size_from_winit(
        &self,
        window: &Window,
        logical_size: LogicalSize<f64>,
    ) -> LogicalSize<f64> {
        match self.hidpi_mode {
            ActiveHiDpiMode::Default => logical_size,
            _ => logical_size
                .to_physical::<f64>(window.scale_factor())
                .to_logical(self.hidpi_factor),
        }
    }
    /// Scales a logical position coming from winit using the current DPI mode.
    ///
    /// This utility function is useful if you are using a DPI mode other than default, and want
    /// your application to use the same logical coordinates as imgui-rs.
    pub fn scale_pos_from_winit(
        &self,
        window: &Window,
        logical_pos: LogicalPosition<f64>,
    ) -> LogicalPosition<f64> {
        match self.hidpi_mode {
            ActiveHiDpiMode::Default => logical_pos,
            _ => logical_pos
                .to_physical::<f64>(window.scale_factor())
                .to_logical(self.hidpi_factor),
        }
    }
    /// Scales a logical position for winit using the current DPI mode.
    ///
    /// This utility function is useful if you are using a DPI mode other than default, and want
    /// your application to use the same logical coordinates as imgui-rs.
    pub fn scale_pos_for_winit(
        &self,
        window: &Window,
        logical_pos: LogicalPosition<f64>,
    ) -> LogicalPosition<f64> {
        match self.hidpi_mode {
            ActiveHiDpiMode::Default => logical_pos,
            _ => logical_pos
                .to_physical::<f64>(self.hidpi_factor)
                .to_logical(window.scale_factor()),
        }
    }
    /// Handles a winit event.
    ///
    /// This function performs the following actions (depends on the event):
    ///
    /// * window size / dpi factor changes are applied
    /// * keyboard state is updated
    /// * mouse state is updated
    pub fn handle_event<T>(&mut self, io: &mut Io, window: &Window, event: &Event<T>) {
        match *event {
            Event::WindowEvent {
                window_id,
                ref event,
            } if window_id == window.id() => {
                // We need to track modifiers separately because some system like macOS, will
                // not reliably send modifier states during certain events like ScreenCapture.
                // Gotta let the people show off their pretty imgui widgets!
                if let WindowEvent::ModifiersChanged(modifiers) = event {
                    io.key_shift = modifiers.shift();
                    io.key_ctrl = modifiers.ctrl();
                    io.key_alt = modifiers.alt();
                    io.key_super = modifiers.logo();
                }

                self.handle_window_event(io, window, event);
            }
            // Track key release events outside our window. If we don't do this,
            // we might never see the release event if some other window gets focus.
            Event::DeviceEvent {
                event:
                    DeviceEvent::Key(KeyboardInput {
                        state: ElementState::Released,
                        virtual_keycode: Some(key),
                        ..
                    }),
                ..
            } => {
                io.keys_down[key as usize] = false;
            }
            _ => (),
        }
    }
<<<<<<< HEAD
    #[cfg(feature = "viewports")]
    pub fn handle_viewport_event<T>(
        &mut self,
        imgui: &mut imgui::Context,
        main_window: &Window,
        storage: &mut impl WinitPlatformViewportStorage,
        event: &Event<T>,
    ) {
        if !imgui
            .io()
            .backend_flags
            .contains(BackendFlags::PLATFORM_HAS_VIEWPORTS | BackendFlags::RENDERER_HAS_VIEWPORTS)
            || !imgui
                .io()
                .config_flags
                .contains(ConfigFlags::VIEWPORTS_ENABLE)
        {
            return;
        }

        if let Event::WindowEvent {
            window_id,
            ref event,
        } = *event
        {
            let (viewport, window) = if window_id == main_window.id() {
                (imgui.main_viewport_mut(), main_window)
            } else if let Some((viewport_id, window)) = storage.get_window(window_id) {
                if let Some(viewport) = imgui.viewport_by_id_mut(viewport_id) {
                    (viewport, window)
                } else {
                    return;
                }
            } else {
                return;
            };

            let state = unsafe { &mut *(viewport.platform_user_data as *mut ViewportState) };

            match *event {
                WindowEvent::Resized(new_size) => {
                    state.size = [new_size.width as f32, new_size.height as f32];
                    if new_size.width == 0 || new_size.height == 0 {
                        state.minimized = true;
                    } else {
                        state.minimized = false;
                    }
                }
                WindowEvent::Moved(_new_pos) => {
                    let pos = window.inner_position().unwrap();
                    state.pos = [pos.x as f32, pos.y as f32];
                }
                WindowEvent::CloseRequested => {
                    viewport.platform_request_close = true;
                }
                WindowEvent::Focused(focus) => {
                    state.focus = focus;
                }
                WindowEvent::CursorMoved { position, .. } => {
                    let wnd_pos = window.inner_position().unwrap();
                    let pos = [
                        wnd_pos.x as f32 + position.x as f32,
                        wnd_pos.y as f32 + position.y as f32,
                    ];
                    imgui.io_mut().mouse_pos = pos;
                }
                WindowEvent::KeyboardInput {
                    input:
                        KeyboardInput {
                            virtual_keycode: Some(key),
                            state,
                            ..
                        },
                    ..
                } if window_id != main_window.id() => {
                    let io = imgui.io_mut();

                    let pressed = state == ElementState::Pressed;
                    io.keys_down[key as usize] = pressed;

                    // This is a bit redundant here, but we'll leave it in. The OS occasionally
                    // fails to send modifiers keys, but it doesn't seem to send false-positives,
                    // so double checking isn't terrible in case some system *doesn't* send
                    // device events sometimes.
                    match key {
                        VirtualKeyCode::LShift | VirtualKeyCode::RShift => io.key_shift = pressed,
                        VirtualKeyCode::LControl | VirtualKeyCode::RControl => {
                            io.key_ctrl = pressed
                        }
                        VirtualKeyCode::LAlt | VirtualKeyCode::RAlt => io.key_alt = pressed,
                        VirtualKeyCode::LWin | VirtualKeyCode::RWin => io.key_super = pressed,
                        _ => (),
                    }
                }
                WindowEvent::ReceivedCharacter(ch) if window_id != main_window.id() => {
                    let io = imgui.io_mut();

                    // Exclude the backspace key ('\u{7f}'). Otherwise we will insert this char and then
                    // delete it.
                    if ch != '\u{7f}' {
                        io.add_input_character(ch)
                    }
                }
                WindowEvent::MouseWheel {
                    delta,
                    phase: TouchPhase::Moved,
                    ..
                } if window_id != main_window.id() => match delta {
                    MouseScrollDelta::LineDelta(h, v) => {
                        let io = imgui.io_mut();
                        io.mouse_wheel_h = h;
                        io.mouse_wheel = v;
                    }
                    MouseScrollDelta::PixelDelta(pos) => {
                        let io = imgui.io_mut();
                        let pos = pos.to_logical::<f64>(self.hidpi_factor);
                        match pos.x.partial_cmp(&0.0) {
                            Some(Ordering::Greater) => io.mouse_wheel_h += 1.0,
                            Some(Ordering::Less) => io.mouse_wheel_h -= 1.0,
                            _ => (),
                        }
                        match pos.y.partial_cmp(&0.0) {
                            Some(Ordering::Greater) => io.mouse_wheel += 1.0,
                            Some(Ordering::Less) => io.mouse_wheel -= 1.0,
                            _ => (),
                        }
                    }
                },
                WindowEvent::MouseInput { state, button, .. } if window_id != main_window.id() => {
                    let pressed = state == ElementState::Pressed;
                    match button {
                        MouseButton::Left => self.mouse_buttons[0].set(pressed),
                        MouseButton::Right => self.mouse_buttons[1].set(pressed),
                        MouseButton::Middle => self.mouse_buttons[2].set(pressed),
                        MouseButton::Other(idx @ 0..=4) => {
                            self.mouse_buttons[idx as usize].set(pressed)
                        }
                        _ => (),
                    }
                }
                _ => {}
            }
        }
    }

    #[cfg(all(
        not(any(
            feature = "winit-26",
            feature = "winit-25",
            feature = "winit-24",
            feature = "winit-23",
            feature = "winit-22",
            feature = "winit-20"
        )),
        feature = "winit-19",
    ))]
    fn handle_window_event(&mut self, io: &mut Io, window: &Window, event: &WindowEvent) {
        match *event {
            WindowEvent::Resized(logical_size) => {
                let logical_size = self.scale_size_from_winit(window, logical_size);
                io.display_size = [logical_size.width as f32, logical_size.height as f32];
            }
            WindowEvent::HiDpiFactorChanged(scale) => {
                let hidpi_factor = match self.hidpi_mode {
                    ActiveHiDpiMode::Default => scale,
                    ActiveHiDpiMode::Rounded => scale.round(),
                    _ => return,
                };
                // Mouse position needs to be changed while we still have both the old and the new
                // values
                if io.mouse_pos[0].is_finite() && io.mouse_pos[1].is_finite() {
                    io.mouse_pos = [
                        io.mouse_pos[0] * (hidpi_factor / self.hidpi_factor) as f32,
                        io.mouse_pos[1] * (hidpi_factor / self.hidpi_factor) as f32,
                    ];
                }
                self.hidpi_factor = hidpi_factor;
                io.display_framebuffer_scale = [hidpi_factor as f32, hidpi_factor as f32];
                // Window size might change too if we are using DPI rounding
                if let Some(logical_size) = window.get_inner_size() {
                    let logical_size = self.scale_size_from_winit(window, logical_size);
                    io.display_size = [logical_size.width as f32, logical_size.height as f32];
                }
            }
            WindowEvent::KeyboardInput {
                input:
                    KeyboardInput {
                        virtual_keycode: Some(key),
                        state,
                        ..
                    },
                ..
            } => {
                io.keys_down[key as usize] = state == ElementState::Pressed;
            }
            WindowEvent::ReceivedCharacter(ch) => {
                // Exclude the backspace key ('\u{7f}'). Otherwise we will insert this char and then
                // delete it.
                if ch != '\u{7f}' {
                    io.add_input_character(ch)
                }
            }
            WindowEvent::CursorMoved { position, .. } => {
                let position = self.scale_pos_from_winit(window, position);
                io.mouse_pos = [position.x as f32, position.y as f32];
            }
            WindowEvent::MouseWheel {
                delta,
                phase: TouchPhase::Moved,
                ..
            } => match delta {
                MouseScrollDelta::LineDelta(h, v) => {
                    io.mouse_wheel_h = h;
                    io.mouse_wheel = v;
                }
                MouseScrollDelta::PixelDelta(pos) => {
                    match pos.x.partial_cmp(&0.0) {
                        Some(Ordering::Greater) => io.mouse_wheel_h += 1.0,
                        Some(Ordering::Less) => io.mouse_wheel_h -= 1.0,
                        _ => (),
                    }
                    match pos.y.partial_cmp(&0.0) {
                        Some(Ordering::Greater) => io.mouse_wheel += 1.0,
                        Some(Ordering::Less) => io.mouse_wheel -= 1.0,
                        _ => (),
                    }
                }
            },
            WindowEvent::MouseInput { state, button, .. } => {
                let pressed = state == ElementState::Pressed;
                match button {
                    MouseButton::Left => self.mouse_buttons[0].set(pressed),
                    MouseButton::Right => self.mouse_buttons[1].set(pressed),
                    MouseButton::Middle => self.mouse_buttons[2].set(pressed),
                    MouseButton::Other(idx @ 0..=4) => {
                        self.mouse_buttons[idx as usize].set(pressed)
                    }
                    _ => (),
                }
            }
            _ => (),
        }
    }
    #[cfg(all(
        not(any(
            feature = "winit-23",
            feature = "winit-24",
            feature = "winit-25",
            feature = "winit-26"
        )),
        any(feature = "winit-20", feature = "winit-22")
    ))]
=======
>>>>>>> b1e66d05
    fn handle_window_event(&mut self, io: &mut Io, window: &Window, event: &WindowEvent) {
        match *event {
            WindowEvent::Resized(physical_size) => {
                let logical_size = physical_size.to_logical(window.scale_factor());
                let logical_size = self.scale_size_from_winit(window, logical_size);
                io.display_size = [logical_size.width as f32, logical_size.height as f32];
            }
            WindowEvent::ScaleFactorChanged { scale_factor, .. } => {
                let hidpi_factor = match self.hidpi_mode {
                    ActiveHiDpiMode::Default => scale_factor,
                    ActiveHiDpiMode::Rounded => scale_factor.round(),
                    _ => return,
                };
                // Mouse position needs to be changed while we still have both the old and the new
                // values
                if io.mouse_pos[0].is_finite() && io.mouse_pos[1].is_finite() {
                    io.mouse_pos = [
                        io.mouse_pos[0] * (hidpi_factor / self.hidpi_factor) as f32,
                        io.mouse_pos[1] * (hidpi_factor / self.hidpi_factor) as f32,
                    ];
                }
                self.hidpi_factor = hidpi_factor;
                io.display_framebuffer_scale = [hidpi_factor as f32, hidpi_factor as f32];
                // Window size might change too if we are using DPI rounding
                let logical_size = window.inner_size().to_logical(scale_factor);
                let logical_size = self.scale_size_from_winit(window, logical_size);
                io.display_size = [logical_size.width as f32, logical_size.height as f32];
            }
            WindowEvent::KeyboardInput {
                input:
                    KeyboardInput {
                        virtual_keycode: Some(key),
                        state,
                        ..
                    },
                ..
            } => {
                let pressed = state == ElementState::Pressed;
                io.keys_down[key as usize] = pressed;

                // This is a bit redundant here, but we'll leave it in. The OS occasionally
                // fails to send modifiers keys, but it doesn't seem to send false-positives,
                // so double checking isn't terrible in case some system *doesn't* send
                // device events sometimes.
                match key {
                    VirtualKeyCode::LShift | VirtualKeyCode::RShift => io.key_shift = pressed,
                    VirtualKeyCode::LControl | VirtualKeyCode::RControl => io.key_ctrl = pressed,
                    VirtualKeyCode::LAlt | VirtualKeyCode::RAlt => io.key_alt = pressed,
                    VirtualKeyCode::LWin | VirtualKeyCode::RWin => io.key_super = pressed,
                    _ => (),
                }
            }
            WindowEvent::ReceivedCharacter(ch) => {
                // Exclude the backspace key ('\u{7f}'). Otherwise we will insert this char and then
                // delete it.
                if ch != '\u{7f}' {
                    io.add_input_character(ch)
                }
            }
            WindowEvent::CursorMoved { position, .. } => {
                let position = position.to_logical(window.scale_factor());
                let position = self.scale_pos_from_winit(window, position);
                io.mouse_pos = [position.x as f32, position.y as f32];
            }
            WindowEvent::MouseWheel {
                delta,
                phase: TouchPhase::Moved,
                ..
            } => match delta {
                MouseScrollDelta::LineDelta(h, v) => {
                    io.mouse_wheel_h = h;
                    io.mouse_wheel = v;
                }
                MouseScrollDelta::PixelDelta(pos) => {
                    let pos = pos.to_logical::<f64>(self.hidpi_factor);
                    match pos.x.partial_cmp(&0.0) {
                        Some(Ordering::Greater) => io.mouse_wheel_h += 1.0,
                        Some(Ordering::Less) => io.mouse_wheel_h -= 1.0,
                        _ => (),
                    }
                    match pos.y.partial_cmp(&0.0) {
                        Some(Ordering::Greater) => io.mouse_wheel += 1.0,
                        Some(Ordering::Less) => io.mouse_wheel -= 1.0,
                        _ => (),
                    }
                }
            },
            WindowEvent::MouseInput { state, button, .. } => {
                let pressed = state == ElementState::Pressed;
                match button {
                    MouseButton::Left => self.mouse_buttons[0].set(pressed),
                    MouseButton::Right => self.mouse_buttons[1].set(pressed),
                    MouseButton::Middle => self.mouse_buttons[2].set(pressed),
                    MouseButton::Other(idx @ 0..=4) => {
                        self.mouse_buttons[idx as usize].set(pressed)
                    }
                    _ => (),
                }
            }
            WindowEvent::Focused(newly_focused) => {
                if !newly_focused {
                    // Set focus-lost to avoid stuck keys (like 'alt'
                    // when alt-tabbing)
                    io.app_focus_lost = true;
                }
            }
            _ => (),
        }
    }
    /// Frame preparation callback.
    ///
    /// Call this before calling the imgui-rs context `frame` function.
    /// This function performs the following actions:
    ///
    /// * mouse cursor is repositioned (if requested by imgui-rs)
    pub fn prepare_frame(&self, io: &mut Io, window: &Window) -> Result<(), ExternalError> {
        self.copy_mouse_to_io(&mut io.mouse_down);
        if io.want_set_mouse_pos {
            let logical_pos = self.scale_pos_for_winit(
                window,
                LogicalPosition::new(f64::from(io.mouse_pos[0]), f64::from(io.mouse_pos[1])),
            );
            window.set_cursor_position(logical_pos)
        } else {
            Ok(())
        }
    }

    fn copy_mouse_to_io(&self, io_mouse_down: &mut [bool]) {
        for (io_down, button) in io_mouse_down.iter_mut().zip(&self.mouse_buttons) {
            *io_down = button.get();
        }
    }

    /// Render preparation callback.
    ///
    /// Call this before calling the imgui-rs UI `render_with`/`render` function.
    /// This function performs the following actions:
    ///
    /// * mouse cursor is changed and/or hidden (if requested by imgui-rs)
    pub fn prepare_render(&mut self, ui: &Ui, window: &Window) {
        let io = ui.io();
        if !io
            .config_flags
            .contains(ConfigFlags::NO_MOUSE_CURSOR_CHANGE)
        {
            let cursor = CursorSettings {
                cursor: ui.mouse_cursor(),
                draw_cursor: io.mouse_draw_cursor,
            };
            if self.cursor_cache != Some(cursor) {
                cursor.apply(window);
                self.cursor_cache = Some(cursor);
            }
        }
    }
}<|MERGE_RESOLUTION|>--- conflicted
+++ resolved
@@ -579,7 +579,7 @@
             _ => (),
         }
     }
-<<<<<<< HEAD
+
     #[cfg(feature = "viewports")]
     pub fn handle_viewport_event<T>(
         &mut self,
@@ -725,115 +725,6 @@
         }
     }
 
-    #[cfg(all(
-        not(any(
-            feature = "winit-26",
-            feature = "winit-25",
-            feature = "winit-24",
-            feature = "winit-23",
-            feature = "winit-22",
-            feature = "winit-20"
-        )),
-        feature = "winit-19",
-    ))]
-    fn handle_window_event(&mut self, io: &mut Io, window: &Window, event: &WindowEvent) {
-        match *event {
-            WindowEvent::Resized(logical_size) => {
-                let logical_size = self.scale_size_from_winit(window, logical_size);
-                io.display_size = [logical_size.width as f32, logical_size.height as f32];
-            }
-            WindowEvent::HiDpiFactorChanged(scale) => {
-                let hidpi_factor = match self.hidpi_mode {
-                    ActiveHiDpiMode::Default => scale,
-                    ActiveHiDpiMode::Rounded => scale.round(),
-                    _ => return,
-                };
-                // Mouse position needs to be changed while we still have both the old and the new
-                // values
-                if io.mouse_pos[0].is_finite() && io.mouse_pos[1].is_finite() {
-                    io.mouse_pos = [
-                        io.mouse_pos[0] * (hidpi_factor / self.hidpi_factor) as f32,
-                        io.mouse_pos[1] * (hidpi_factor / self.hidpi_factor) as f32,
-                    ];
-                }
-                self.hidpi_factor = hidpi_factor;
-                io.display_framebuffer_scale = [hidpi_factor as f32, hidpi_factor as f32];
-                // Window size might change too if we are using DPI rounding
-                if let Some(logical_size) = window.get_inner_size() {
-                    let logical_size = self.scale_size_from_winit(window, logical_size);
-                    io.display_size = [logical_size.width as f32, logical_size.height as f32];
-                }
-            }
-            WindowEvent::KeyboardInput {
-                input:
-                    KeyboardInput {
-                        virtual_keycode: Some(key),
-                        state,
-                        ..
-                    },
-                ..
-            } => {
-                io.keys_down[key as usize] = state == ElementState::Pressed;
-            }
-            WindowEvent::ReceivedCharacter(ch) => {
-                // Exclude the backspace key ('\u{7f}'). Otherwise we will insert this char and then
-                // delete it.
-                if ch != '\u{7f}' {
-                    io.add_input_character(ch)
-                }
-            }
-            WindowEvent::CursorMoved { position, .. } => {
-                let position = self.scale_pos_from_winit(window, position);
-                io.mouse_pos = [position.x as f32, position.y as f32];
-            }
-            WindowEvent::MouseWheel {
-                delta,
-                phase: TouchPhase::Moved,
-                ..
-            } => match delta {
-                MouseScrollDelta::LineDelta(h, v) => {
-                    io.mouse_wheel_h = h;
-                    io.mouse_wheel = v;
-                }
-                MouseScrollDelta::PixelDelta(pos) => {
-                    match pos.x.partial_cmp(&0.0) {
-                        Some(Ordering::Greater) => io.mouse_wheel_h += 1.0,
-                        Some(Ordering::Less) => io.mouse_wheel_h -= 1.0,
-                        _ => (),
-                    }
-                    match pos.y.partial_cmp(&0.0) {
-                        Some(Ordering::Greater) => io.mouse_wheel += 1.0,
-                        Some(Ordering::Less) => io.mouse_wheel -= 1.0,
-                        _ => (),
-                    }
-                }
-            },
-            WindowEvent::MouseInput { state, button, .. } => {
-                let pressed = state == ElementState::Pressed;
-                match button {
-                    MouseButton::Left => self.mouse_buttons[0].set(pressed),
-                    MouseButton::Right => self.mouse_buttons[1].set(pressed),
-                    MouseButton::Middle => self.mouse_buttons[2].set(pressed),
-                    MouseButton::Other(idx @ 0..=4) => {
-                        self.mouse_buttons[idx as usize].set(pressed)
-                    }
-                    _ => (),
-                }
-            }
-            _ => (),
-        }
-    }
-    #[cfg(all(
-        not(any(
-            feature = "winit-23",
-            feature = "winit-24",
-            feature = "winit-25",
-            feature = "winit-26"
-        )),
-        any(feature = "winit-20", feature = "winit-22")
-    ))]
-=======
->>>>>>> b1e66d05
     fn handle_window_event(&mut self, io: &mut Io, window: &Window, event: &WindowEvent) {
         match *event {
             WindowEvent::Resized(physical_size) => {
